--- conflicted
+++ resolved
@@ -202,9 +202,6 @@
 | `UPLOAD_PROVIDER`              | Optional, image upload provider: `smms`, `picgo`, `cloudflare_imgbed`       | `smms`                                                                                                                                                                                                                                   |
 | `SMMS_SECRET_TOKEN`            | Optional, API Token for SM.MS image hosting                                 | `your-smms-token`                                                                                                                                                                                                                          |
 | `PICGO_API_KEY`                | Optional, API Key for [PicoGo](https://www.picgo.net/) image hosting        | `your-picogo-apikey`                                                                                                                                                                                                                         |
-<<<<<<< HEAD
-| `CLOUDFLARE_IMGBED_URL`        | Optional, [CloudFlare](https://github.com/MarSeventh/CloudFlare-ImgBed) image hosting upload address | `
-=======
 | `CLOUDFLARE_IMGBED_URL`        | Optional, [CloudFlare](https://github.com/MarSeventh/CloudFlare-ImgBed) image hosting upload address | `https://xxxxxxx.pages.dev/upload`                                                                                                                                                                                           |
 | `CLOUDFLARE_IMGBED_AUTH_CODE`  | Optional, authentication key for CloudFlare image hosting                   | `your-cloudflare-imgber-auth-code`                                                                                                                                                                                                           |
 | **Stream Optimizer Related**   |                                                                             |                                                                                                                                                                                                                                          |
@@ -275,5 +272,4 @@
 
 ## License
 
-This project is licensed under the CC BY-NC 4.0 (Attribution-NonCommercial) license. Any form of commercial resale service is prohibited. See the LICENSE file for details.
->>>>>>> 2d73503b
+This project is licensed under the CC BY-NC 4.0 (Attribution-NonCommercial) license. Any form of commercial resale service is prohibited. See the LICENSE file for details.